/*
 * The MIT License (MIT)
 *
 * Copyright (c) 2020 Peter Lawrence
 *
 * Permission is hereby granted, free of charge, to any person obtaining a copy
 * of this software and associated documentation files (the "Software"), to deal
 * in the Software without restriction, including without limitation the rights
 * to use, copy, modify, merge, publish, distribute, sublicense, and/or sell
 * copies of the Software, and to permit persons to whom the Software is
 * furnished to do so, subject to the following conditions:
 *
 * The above copyright notice and this permission notice shall be included in
 * all copies or substantial portions of the Software.
 *
 * THE SOFTWARE IS PROVIDED "AS IS", WITHOUT WARRANTY OF ANY KIND, EXPRESS OR
 * IMPLIED, INCLUDING BUT NOT LIMITED TO THE WARRANTIES OF MERCHANTABILITY,
 * FITNESS FOR A PARTICULAR PURPOSE AND NONINFRINGEMENT. IN NO EVENT SHALL THE
 * AUTHORS OR COPYRIGHT HOLDERS BE LIABLE FOR ANY CLAIM, DAMAGES OR OTHER
 * LIABILITY, WHETHER IN AN ACTION OF CONTRACT, TORT OR OTHERWISE, ARISING FROM,
 * OUT OF OR IN CONNECTION WITH THE SOFTWARE OR THE USE OR OTHER DEALINGS IN
 * THE SOFTWARE.
 *
 * This file is part of the TinyUSB stack.
 */

/*
  Theory of operation:

  The NUC505 USBD peripheral has twelve "EP"s, where each is simplex, in addition 
  to dedicated support for the control endpoint (EP0).  The non-user endpoints
  are referred to as "user" EPs in this code, and follow the datasheet 
  nomenclature of EPA through EPL.
*/

#include "tusb_option.h"

#if TUSB_OPT_DEVICE_ENABLED && (CFG_TUSB_MCU == OPT_MCU_NUC505)

#include "device/dcd.h"
#include "NUC505Series.h"

/*
 * The DMA functionality of the USBD peripheral does not appear to succeed with
 * transfer lengths that are longer (> 64 bytes) and are not a multiple of 4.
 * Keep disabled for now.
 */
#define USE_DMA     0

/* rather important info unfortunately not provided by device include files */
#define USBD_BUF_SIZE          2048 /* how much USB buffer space there is */
#define USBD_MAX_DMA_LEN     0x1000 /* max bytes that can be DMAed at one time */

enum ep_enum
{
  PERIPH_EPA = 0,
  PERIPH_EPB = 1,
  PERIPH_EPC = 2,
  PERIPH_EPD = 3,
  PERIPH_EPE = 4,
  PERIPH_EPF = 5,
  PERIPH_EPG = 6,
  PERIPH_EPH = 7,
  PERIPH_EPI = 8,
  PERIPH_EPJ = 9,
  PERIPH_EPK = 10,
  PERIPH_EPL = 11,
  PERIPH_MAX_EP,
};

static const uint8_t epcfg_eptype_table[] =
{
  [TUSB_XFER_CONTROL]     = 0, /* won't happen, since control EPs have dedicated registers */
  [TUSB_XFER_ISOCHRONOUS] = 3 << USBD_EPCFG_EPTYPE_Pos,
  [TUSB_XFER_BULK]        = 1 << USBD_EPCFG_EPTYPE_Pos,
  [TUSB_XFER_INTERRUPT]   = 2 << USBD_EPCFG_EPTYPE_Pos,
};

static const uint8_t eprspctl_eptype_table[] =
{
  [TUSB_XFER_CONTROL]     = 0, /* won't happen, since control EPs have dedicated registers */
  [TUSB_XFER_ISOCHRONOUS] = 2 << USBD_EPRSPCTL_MODE_Pos, /* Fly Mode */
  [TUSB_XFER_BULK]        = 0 << USBD_EPRSPCTL_MODE_Pos, /* Auto-Validate Mode */
  [TUSB_XFER_INTERRUPT]   = 1 << USBD_EPRSPCTL_MODE_Pos, /* Manual-Validate Mode */
};

/* set by dcd_set_address() */
static volatile uint8_t assigned_address;

/* reset by bus_reset(), this is used by dcd_edpt_open() to assign USBD peripheral buffer addresses */
static uint32_t bufseg_addr;

/* RAM table needed to track ongoing transfers performed by dcd_edpt_xfer(), dcd_userEP_in_xfer(), and the ISR */
static struct xfer_ctl_t
{
  uint8_t *data_ptr;         /* data_ptr tracks where to next copy data to (for OUT) or from (for IN) */
  union {
    uint16_t in_remaining_bytes; /* for IN endpoints, we track how many bytes are left to transfer */
    uint16_t out_bytes_so_far;   /* but for OUT endpoints, we track how many bytes we've transferred so far */
  };
  uint16_t max_packet_size;  /* needed since device driver only finds out this at runtime */
  uint16_t total_bytes;      /* quantity needed to pass as argument to dcd_event_xfer_complete() (for IN endpoints) */
  uint8_t ep_addr;
  bool dma_requested;
} xfer_table[PERIPH_MAX_EP];

/* in addition to xfer_table, additional bespoke bookkeeping is maintained for control EP0 IN */
static struct
{
  uint8_t *data_ptr;
  uint16_t in_remaining_bytes;
  uint16_t total_bytes;
} ctrl_in_xfer;

static volatile bool configuration_changed;

static volatile struct xfer_ctl_t *current_dma_xfer;


/*
  local helper functions
*/

static void usb_attach(void)
{
  USBD->PHYCTL |= USBD_PHYCTL_DPPUEN_Msk;
}

static void usb_detach(void)
{
  USBD->PHYCTL &= ~USBD_PHYCTL_DPPUEN_Msk;
}

static void usb_control_send_zlp(void)
{
  USBD->CEPINTSTS = USBD_CEPINTSTS_STSDONEIF_Msk;
  USBD->CEPCTL = 0; /* clear NAKCLR bit */
  USBD->CEPINTEN = USBD_CEPINTEN_STSDONEIEN_Msk;
}

/* map 8-bit ep_addr into peripheral endpoint index (PERIPH_EPA...) */
static USBD_EP_T *ep_entry(uint8_t ep_addr, bool add)
{
  USBD_EP_T *ep;
  enum ep_enum ep_index;
  struct xfer_ctl_t *xfer;

  for (ep_index = PERIPH_EPA, xfer = &xfer_table[PERIPH_EPA], ep = USBD->EP; ep_index < PERIPH_MAX_EP; ep_index++, xfer++, ep++)
  {
    if (add)
    {
      /* take first peripheral endpoint that is unused */
      if (0 == (ep->EPCFG & USBD_EPCFG_EPEN_Msk)) return ep;
    }
    else
    {
      /* find a peripheral endpoint that matches ep_addr */
      if (xfer->ep_addr == ep_addr) return ep;
    }
  }

  return NULL;
}

/* perform a non-control IN endpoint transfer; this is called by the ISR  */
static void dcd_userEP_in_xfer(struct xfer_ctl_t *xfer, USBD_EP_T *ep)
{
  uint16_t bytes_now = tu_min16(xfer->in_remaining_bytes, xfer->max_packet_size);
  uint16_t countdown = bytes_now;

  /* precompute what amount of data will be left */
  xfer->in_remaining_bytes -= bytes_now;

  /*
  if there will be no more data to send, we replace the BUFEMPTYIF EP interrupt with TXPKIF;
  that way, we alert TinyUSB as soon as this last packet has been sent
  */
  if (0 == xfer->in_remaining_bytes)
  {
    ep->EPINTSTS = USBD_EPINTSTS_TXPKIF_Msk;
    ep->EPINTEN = USBD_EPINTEN_TXPKIEN_Msk;
  }

  /* provided buffers are thankfully 32-bit aligned, allowing most data to be transfered as 32-bit */
  while (countdown > 3)
  {
    ep->EPDAT = *(uint32_t *)xfer->data_ptr;
    xfer->data_ptr += 4; countdown -= 4;
  }
  while (countdown--)
    ep->EPDAT_BYTE = *xfer->data_ptr++;

  /* for short packets, we must nudge the peripheral to say 'that's all folks' */
  if (bytes_now != xfer->max_packet_size)
    ep->EPRSPCTL = USBD_EPRSPCTL_SHORTTXEN_Msk;
}

/* called by dcd_init() as well as by the ISR during a USB bus reset */
static void bus_reset(void)
{
  for (enum ep_enum ep_index = PERIPH_EPA; ep_index < PERIPH_MAX_EP; ep_index++)
  {
    USBD->EP[ep_index].EPCFG = 0;
    xfer_table[ep_index].dma_requested = false;
  }

  USBD->DMACNT = 0;
  USBD->DMACTL = USBD_DMACTL_DMARST_Msk;
  USBD->DMACTL = 0;

  /* allocate the default EP0 endpoints */

  USBD->CEPBUFSTART = 0;
  USBD->CEPBUFEND = 0 + CFG_TUD_ENDPOINT0_SIZE - 1;

  /* USB RAM beyond what we've allocated above is available to the user */
  bufseg_addr = CFG_TUD_ENDPOINT0_SIZE;

  /* Reset USB device address */
  USBD->FADDR = 0;

  configuration_changed = false;
  current_dma_xfer = NULL;
}

#if USE_DMA
/* this must only be called by the ISR; it does its best to share the single DMA engine across all user EPs (IN and OUT) */
static void service_dma(void)
{
  if (current_dma_xfer)
    return;

  enum ep_enum ep_index;
  struct xfer_ctl_t *xfer;
  USBD_EP_T *ep;

  for (ep_index = PERIPH_EPA, xfer = &xfer_table[PERIPH_EPA], ep = &USBD->EP[PERIPH_EPA]; ep_index < PERIPH_MAX_EP; ep_index++, xfer++, ep++)
  {
    uint16_t const available_bytes = ep->EPDATCNT & USBD_EPDATCNT_DATCNT_Msk;

    if (!xfer->dma_requested || !available_bytes)
      continue;

    /*
    instruct DMA to copy the data from the PC to the previously provided buffer
    when the bus interrupt DMADONEIEN subsequently fires, the transfer will have finished
    */
    USBD->DMACTL = xfer->ep_addr & USBD_DMACTL_EPNUM_Msk;
    USBD->DMAADDR = (uint32_t)xfer->data_ptr;
    USBD->DMACNT = available_bytes;
    USBD->BUSINTSTS = USBD_BUSINTSTS_DMADONEIF_Msk;
    xfer->out_bytes_so_far += available_bytes;
    current_dma_xfer = xfer;
    USBD->DMACTL |= USBD_DMACTL_DMAEN_Msk;

    return;
  }
}
#endif

/* centralized location for USBD interrupt enable bit masks */
static const uint32_t enabled_irqs = USBD_GINTEN_USBIEN_Msk | \
  USBD_GINTEN_EPAIEN_Msk | USBD_GINTEN_EPBIEN_Msk | USBD_GINTEN_EPCIEN_Msk | USBD_GINTEN_EPDIEN_Msk | USBD_GINTEN_EPEIEN_Msk | USBD_GINTEN_EPFIEN_Msk | \
  USBD_GINTEN_EPGIEN_Msk | USBD_GINTEN_EPHIEN_Msk | USBD_GINTEN_EPIIEN_Msk | USBD_GINTEN_EPJIEN_Msk | USBD_GINTEN_EPKIEN_Msk | USBD_GINTEN_EPLIEN_Msk | \
  USBD_GINTEN_CEPIEN_Msk;

/*
  NUC505 TinyUSB API driver implementation
*/

void dcd_init(uint8_t rhport)
{
  (void) rhport;

  /* configure interrupts in their initial state; BUSINTEN and CEPINTEN will be subsequently and dynamically re-written as needed */
  USBD->GINTEN = enabled_irqs;
  USBD->BUSINTEN = USBD_BUSINTEN_RSTIEN_Msk | USBD_BUSINTEN_VBUSDETIEN_Msk | USBD_BUSINTEN_RESUMEIEN_Msk | USBD_BUSINTEN_DMADONEIEN_Msk;
  USBD->CEPINTEN = 0;

  bus_reset();

  usb_attach();
}

void dcd_int_enable(uint8_t rhport)
{
  (void) rhport;
  NVIC_EnableIRQ(USBD_IRQn);
}

void dcd_int_disable(uint8_t rhport)
{
  (void) rhport;
  NVIC_DisableIRQ(USBD_IRQn);
}

void dcd_set_address(uint8_t rhport, uint8_t dev_addr)
{
  (void) rhport;
  usb_control_send_zlp(); /* SET_ADDRESS is the one exception where TinyUSB doesn't use dcd_edpt_xfer() to generate a ZLP */
  assigned_address = dev_addr;
}

void dcd_set_config(uint8_t rhport, uint8_t config_num)
{
  (void) rhport;
  (void) config_num;
  configuration_changed = true;
}

void dcd_remote_wakeup(uint8_t rhport)
{
  (void) rhport;
  USBD->OPER |= USBD_OPER_RESUMEEN_Msk;
}

bool dcd_edpt_open(uint8_t rhport, tusb_desc_endpoint_t const * p_endpoint_desc)
{
  (void) rhport;

  USBD_EP_T *ep = ep_entry(p_endpoint_desc->bEndpointAddress, true);
  TU_ASSERT(ep);

  /* mine the data for the information we need */
  int const dir = tu_edpt_dir(p_endpoint_desc->bEndpointAddress);
  int const size = p_endpoint_desc->wMaxPacketSize.size;
  tusb_xfer_type_t const type = p_endpoint_desc->bmAttributes.xfer;
  struct xfer_ctl_t *xfer = &xfer_table[ep - USBD->EP];

  /* allocate buffer from USB RAM */
  ep->EPBUFSTART = bufseg_addr;
  bufseg_addr += size;
  ep->EPBUFEND = bufseg_addr - 1;
  TU_ASSERT(bufseg_addr <= USBD_BUF_SIZE);

  ep->EPMPS = size;

  ep->EPRSPCTL = USB_EP_RSPCTL_FLUSH | eprspctl_eptype_table[type];

  /* construct USB Configuration Register value and then write it */
  uint32_t cfg = (uint32_t)tu_edpt_number(p_endpoint_desc->bEndpointAddress) << USBD_EPCFG_EPNUM_Pos;
  if (TUSB_DIR_IN == dir)
    cfg |= USBD_EPCFG_EPDIR_Msk;
  cfg |= epcfg_eptype_table[type] | USBD_EPCFG_EPEN_Msk;
  ep->EPCFG = cfg;

  /* make a note of the endpoint particulars */
  xfer->max_packet_size = size;
  xfer->ep_addr = p_endpoint_desc->bEndpointAddress;

  return true;
}

bool dcd_edpt_xfer(uint8_t rhport, uint8_t ep_addr, uint8_t *buffer, uint16_t total_bytes)
{
  (void) rhport;

  if (0x80 == ep_addr) /* control EP0 IN */
  {
    if (total_bytes)
    {
      USBD->CEPCTL = USBD_CEPCTL_FLUSH_Msk;
      ctrl_in_xfer.data_ptr = buffer;
      ctrl_in_xfer.in_remaining_bytes = total_bytes;
      ctrl_in_xfer.total_bytes = total_bytes;
      USBD->CEPINTSTS = USBD_CEPINTSTS_INTKIF_Msk;
      USBD->CEPINTEN = USBD_CEPINTEN_INTKIEN_Msk;
    }
    else
    {
      usb_control_send_zlp();
    }
  }
  else if (0x00 == ep_addr) /* control EP0 OUT */
  {
    if (total_bytes)
    {
      /* if TinyUSB is asking for EP0 OUT data, it is almost certainly already in the buffer */
      while (total_bytes < USBD->CEPRXCNT);
      for (int count = 0; count < total_bytes; count++)
        *buffer++ = USBD->CEPDAT_BYTE;
      
      dcd_event_xfer_complete(0, ep_addr, total_bytes, XFER_RESULT_SUCCESS, true);
    }
  }
  else
  {
    /* mine the data for the information we need */
    tusb_dir_t dir = tu_edpt_dir(ep_addr);
    USBD_EP_T *ep = ep_entry(ep_addr, false);
    struct xfer_ctl_t *xfer = &xfer_table[ep - USBD->EP];

    /* store away the information we'll needing now and later */
    xfer->data_ptr = buffer;
    xfer->in_remaining_bytes = total_bytes;
    xfer->total_bytes = total_bytes;

    if (TUSB_DIR_IN == dir)
    {
      ep->EPINTEN = USBD_EPINTEN_BUFEMPTYIEN_Msk;
    }
    else
    {
      xfer->out_bytes_so_far = 0;
      ep->EPINTEN = USBD_EPINTEN_RXPKIEN_Msk;
    }
  }

  return true;
}

void dcd_edpt_stall(uint8_t rhport, uint8_t ep_addr)
{
  (void) rhport;

  if (tu_edpt_number(ep_addr))
  {
    USBD_EP_T *ep = ep_entry(ep_addr, false);
    ep->EPRSPCTL = (ep->EPRSPCTL & 0xf7) | USBD_EPRSPCTL_HALT_Msk;
  }
  else
  {
    USBD->CEPCTL = USBD_CEPCTL_STALLEN_Msk;
  }
}

void dcd_edpt_clear_stall(uint8_t rhport, uint8_t ep_addr)
{
  (void) rhport;

  if (tu_edpt_number(ep_addr))
  {
    USBD_EP_T *ep = ep_entry(ep_addr, false);
    ep->EPRSPCTL = USBD_EPRSPCTL_TOGGLE_Msk;
  }
}

void dcd_irq_handler(uint8_t rhport)
{
  (void) rhport;

  uint32_t status = USBD->GINTSTS;

  /* USB interrupt */
  if (status & USBD_GINTSTS_USBIF_Msk)
  {
    uint32_t bus_state = USBD->BUSINTSTS;

    if (bus_state & USBD_BUSINTSTS_SOFIF_Msk)
    {
      /* Start-Of-Frame event */
      dcd_event_bus_signal(0, DCD_EVENT_SOF, true);
    }

    if (bus_state & USBD_BUSINTSTS_RSTIF_Msk)
    {
      bus_reset();

      USBD->CEPINTEN = USBD_CEPINTEN_SETUPPKIEN_Msk;
      USBD->BUSINTEN = USBD_BUSINTEN_RSTIEN_Msk | USBD_BUSINTEN_RESUMEIEN_Msk | USBD_BUSINTEN_SUSPENDIEN_Msk | USBD_BUSINTEN_DMADONEIEN_Msk;
      USBD->CEPINTSTS = 0x1ffc;
      dcd_event_bus_signal(0, DCD_EVENT_BUS_RESET, true);
    }

    if (bus_state & USBD_BUSINTSTS_RESUMEIF_Msk)
    {
      USBD->BUSINTEN = USBD_BUSINTEN_RSTIEN_Msk | USBD_BUSINTEN_SUSPENDIEN_Msk | USBD_BUSINTEN_DMADONEIEN_Msk;
      dcd_event_bus_signal(0, DCD_EVENT_RESUME, true);
    }

    if (bus_state & USBD_BUSINTSTS_SUSPENDIF_Msk)
    {
      USBD->BUSINTEN = USBD_BUSINTEN_RSTIEN_Msk | USBD_BUSINTEN_RESUMEIEN_Msk | USBD_BUSINTEN_DMADONEIEN_Msk;
      dcd_event_bus_signal(0, DCD_EVENT_SUSPEND, true);
    }

    if (bus_state & USBD_BUSINTSTS_HISPDIF_Msk)
    {
      USBD->CEPINTEN = USBD_CEPINTEN_SETUPPKIEN_Msk;
    }

    if (bus_state & USBD_BUSINTSTS_DMADONEIF_Msk)
    {
#if USE_DMA
      if (current_dma_xfer)
      {
        current_dma_xfer->dma_requested = false;

        uint16_t available_bytes = USBD->DMACNT & USBD_DMACNT_DMACNT_Msk;

        /* if the most recent DMA finishes the transfer, alert TinyUSB; otherwise, the next RXPKIF/INTKIF endpoint interrupt will prompt the next DMA */
        if ( (current_dma_xfer->total_bytes == current_dma_xfer->out_bytes_so_far) || (available_bytes < current_dma_xfer->max_packet_size) )
        {
          dcd_event_xfer_complete(0, current_dma_xfer->ep_addr, current_dma_xfer->out_bytes_so_far, XFER_RESULT_SUCCESS, true);
        }

        current_dma_xfer = NULL;
        service_dma();
      }
#endif
    }

    if (bus_state & USBD_BUSINTSTS_VBUSDETIF_Msk)
    {
      if (USBD->PHYCTL & USBD_PHYCTL_VBUSDET_Msk)
      {
        /* USB connect */
        USBD->PHYCTL |= USBD_PHYCTL_PHYEN_Msk | USBD_PHYCTL_DPPUEN_Msk;
      }
      else
      {
        /* USB disconnect */
        USBD->PHYCTL &= ~USBD_PHYCTL_DPPUEN_Msk;
      }
    }

    USBD->BUSINTSTS = bus_state & (USBD_BUSINTSTS_SOFIF_Msk | USBD_BUSINTSTS_RSTIF_Msk | USBD_BUSINTSTS_RESUMEIF_Msk | USBD_BUSINTSTS_SUSPENDIF_Msk | USBD_BUSINTSTS_HISPDIF_Msk | USBD_BUSINTSTS_DMADONEIF_Msk | USBD_BUSINTSTS_PHYCLKVLDIF_Msk | USBD_BUSINTSTS_VBUSDETIF_Msk);
  }

  if (status & USBD_GINTSTS_CEPIF_Msk)
  {
    uint32_t cep_state = USBD->CEPINTSTS & USBD->CEPINTEN;

    if (cep_state & USBD_CEPINTSTS_SETUPPKIF_Msk)
    {
      /* get SETUP packet from USB buffer */
      uint8_t setup_packet[8];
      setup_packet[0] = (uint8_t)(USBD->SETUP1_0 >> 0);
      setup_packet[1] = (uint8_t)(USBD->SETUP1_0 >> 8);
      setup_packet[2] = (uint8_t)(USBD->SETUP3_2 >> 0);
      setup_packet[3] = (uint8_t)(USBD->SETUP3_2 >> 8);
      setup_packet[4] = (uint8_t)(USBD->SETUP5_4 >> 0);
      setup_packet[5] = (uint8_t)(USBD->SETUP5_4 >> 8);
      setup_packet[6] = (uint8_t)(USBD->SETUP7_6 >> 0);
      setup_packet[7] = (uint8_t)(USBD->SETUP7_6 >> 8);
      dcd_event_setup_received(0, setup_packet, true);
    }
    else if (cep_state & USBD_CEPINTSTS_INTKIF_Msk)
    {
      USBD->CEPINTSTS = USBD_CEPINTSTS_TXPKIF_Msk;

      if (!(cep_state & USBD_CEPINTSTS_STSDONEIF_Msk))
      {
        USBD->CEPINTEN = USBD_CEPINTEN_TXPKIEN_Msk;
        uint16_t bytes_now = tu_min16(ctrl_in_xfer.in_remaining_bytes, CFG_TUD_ENDPOINT0_SIZE);
        for (int count = 0; count < bytes_now; count++)
          USBD->CEPDAT_BYTE = *ctrl_in_xfer.data_ptr++;
        ctrl_in_xfer.in_remaining_bytes -= bytes_now;
        USBD_START_CEP_IN(bytes_now);
      }
      else
      {
        USBD->CEPINTEN = USBD_CEPINTEN_TXPKIEN_Msk | USBD_CEPINTEN_STSDONEIEN_Msk;
      }
    }
    else if (cep_state & USBD_CEPINTSTS_TXPKIF_Msk)
    {
      USBD->CEPINTSTS = USBD_CEPINTSTS_STSDONEIF_Msk;
      USBD_SET_CEP_STATE(USB_CEPCTL_NAKCLR);

      /* alert TinyUSB that the EP0 IN transfer has finished */
      if ( (0 == ctrl_in_xfer.in_remaining_bytes) || (0 == ctrl_in_xfer.total_bytes) )
        dcd_event_xfer_complete(0, 0x80, ctrl_in_xfer.total_bytes, XFER_RESULT_SUCCESS, true);

      if (ctrl_in_xfer.in_remaining_bytes)
      {
        USBD->CEPINTSTS = USBD_CEPINTSTS_INTKIF_Msk;
        USBD->CEPINTEN = USBD_CEPINTEN_INTKIEN_Msk;
      }
      else
      {
        /* TinyUSB does its own fragmentation and ZLP for EP0; a transfer of zero means a ZLP */
        if (0 == ctrl_in_xfer.total_bytes) USBD->CEPCTL = USBD_CEPCTL_ZEROLEN_Msk;

        USBD->CEPINTSTS = USBD_CEPINTSTS_STSDONEIF_Msk;
        USBD->CEPINTEN = USBD_CEPINTEN_SETUPPKIEN_Msk | USBD_CEPINTEN_STSDONEIEN_Msk;
      }
    }
    else if (cep_state & USBD_CEPINTSTS_STSDONEIF_Msk)
    {
      /* given ACK from host has happened, we can now set the address (if not already done) */
      if((USBD->FADDR != assigned_address) && (USBD->FADDR == 0)) USBD->FADDR = assigned_address;

      if (configuration_changed)
      {
        for (enum ep_enum ep_index = PERIPH_EPA; ep_index < PERIPH_MAX_EP; ep_index++)
        {
          if (USBD->EP[ep_index].EPCFG & USBD_EPCFG_EPEN_Msk) USBD->EP[ep_index].EPRSPCTL = USBD_EPRSPCTL_TOGGLE_Msk;
        }
        configuration_changed = false;
      }

      USBD->CEPINTEN = USBD_CEPINTEN_SETUPPKIEN_Msk;
    }

    USBD->CEPINTSTS = cep_state;

    return;
  }

  if (status & (USBD_GINTSTS_EPAIF_Msk | USBD_GINTSTS_EPBIF_Msk | USBD_GINTSTS_EPCIF_Msk | USBD_GINTSTS_EPDIF_Msk | USBD_GINTSTS_EPEIF_Msk | USBD_GINTSTS_EPFIF_Msk | USBD_GINTSTS_EPGIF_Msk | USBD_GINTSTS_EPHIF_Msk | USBD_GINTSTS_EPIIF_Msk | USBD_GINTSTS_EPJIF_Msk | USBD_GINTSTS_EPKIF_Msk | USBD_GINTSTS_EPLIF_Msk))
  {
    /* service PERIPH_EPA through PERIPH_EPL */
    enum ep_enum ep_index;
    uint32_t mask;
    struct xfer_ctl_t *xfer;
    USBD_EP_T *ep;
    for (ep_index = PERIPH_EPA, mask = USBD_GINTSTS_EPAIF_Msk, xfer = &xfer_table[PERIPH_EPA], ep = &USBD->EP[PERIPH_EPA]; ep_index < PERIPH_MAX_EP; ep_index++, mask <<= 1, xfer++, ep++)
    {
      if(status & mask)
      {
        uint8_t const ep_addr = xfer->ep_addr;
        bool const out_ep = !(ep_addr & TUSB_DIR_IN_MASK);
        uint32_t ep_state = ep->EPINTSTS & ep->EPINTEN;

        if (out_ep)
        {
#if USE_DMA
          xfer->dma_requested = true;
          service_dma();
#else
          uint16_t const available_bytes = ep->EPDATCNT & USBD_EPDATCNT_DATCNT_Msk;
          /* copy the data from the PC to the previously provided buffer */
          for (int count = 0; (count < available_bytes) && (xfer->out_bytes_so_far < xfer->total_bytes); count++, xfer->out_bytes_so_far++)
            *xfer->data_ptr++ = ep->EPDAT_BYTE;

          /* when the transfer is finished, alert TinyUSB; otherwise, continue accepting more data */
          if ( (xfer->total_bytes == xfer->out_bytes_so_far) || (available_bytes < xfer->max_packet_size) )
            dcd_event_xfer_complete(0, ep_addr, xfer->out_bytes_so_far, XFER_RESULT_SUCCESS, true);
#endif

        }
        else if (ep_state & USBD_EPINTSTS_BUFEMPTYIF_Msk)
        {
          /* send any remaining data */
          dcd_userEP_in_xfer(xfer, ep);
        }
        else if (ep_state & USBD_EPINTSTS_TXPKIF_Msk)
        {
          /* alert TinyUSB that we've finished */
          dcd_event_xfer_complete(0, ep_addr, xfer->total_bytes, XFER_RESULT_SUCCESS, true);
          ep->EPINTEN = 0;
        }

        ep->EPINTSTS = ep_state;
      }
    }
  }
}

<<<<<<< HEAD
=======
void dcd_isr(uint8_t rhport)
{
  (void) rhport;
  USBD_IRQHandler();
}

void dcd_disconnect(uint8_t rhport)
{
  (void) rhport;
  usb_detach();
}

void dcd_connect(uint8_t rhport)
{
  (void) rhport;
  usb_attach();
}

>>>>>>> 36b33ee7
#endif<|MERGE_RESOLUTION|>--- conflicted
+++ resolved
@@ -648,14 +648,6 @@
   }
 }
 
-<<<<<<< HEAD
-=======
-void dcd_isr(uint8_t rhport)
-{
-  (void) rhport;
-  USBD_IRQHandler();
-}
-
 void dcd_disconnect(uint8_t rhport)
 {
   (void) rhport;
@@ -668,5 +660,4 @@
   usb_attach();
 }
 
->>>>>>> 36b33ee7
 #endif