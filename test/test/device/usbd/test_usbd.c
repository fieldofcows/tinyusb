/* 
 * The MIT License (MIT)
 *
<<<<<<< HEAD
 * Copyright (c) 2019, hathach (tinyusb.org)
=======
 * Copyright (c) 2019, Ha Thach (tinyusb.org)
>>>>>>> 64b05a1d
 *
 * Permission is hereby granted, free of charge, to any person obtaining a copy
 * of this software and associated documentation files (the "Software"), to deal
 * in the Software without restriction, including without limitation the rights
 * to use, copy, modify, merge, publish, distribute, sublicense, and/or sell
 * copies of the Software, and to permit persons to whom the Software is
 * furnished to do so, subject to the following conditions:
 *
 * The above copyright notice and this permission notice shall be included in
 * all copies or substantial portions of the Software.
 *
 * THE SOFTWARE IS PROVIDED "AS IS", WITHOUT WARRANTY OF ANY KIND, EXPRESS OR
 * IMPLIED, INCLUDING BUT NOT LIMITED TO THE WARRANTIES OF MERCHANTABILITY,
 * FITNESS FOR A PARTICULAR PURPOSE AND NONINFRINGEMENT. IN NO EVENT SHALL THE
 * AUTHORS OR COPYRIGHT HOLDERS BE LIABLE FOR ANY CLAIM, DAMAGES OR OTHER
 * LIABILITY, WHETHER IN AN ACTION OF CONTRACT, TORT OR OTHERWISE, ARISING FROM,
 * OUT OF OR IN CONNECTION WITH THE SOFTWARE OR THE USE OR OTHER DEALINGS IN
 * THE SOFTWARE.
 *
 * This file is part of the TinyUSB stack.
 */


#include "unity.h"

// Files to test
#include "tusb_fifo.h"
#include "tusb.h"
#include "usbd.h"
TEST_FILE("usbd_control.c")

// Mock File
#include "mock_dcd.h"
#include "mock_msc_device.h"

//--------------------------------------------------------------------+
// MACRO TYPEDEF CONSTANT ENUM DECLARATION
//--------------------------------------------------------------------+

enum
{
  EDPT_CTRL_OUT = 0x00,
  EDPT_CTRL_IN  = 0x80
};

uint8_t const rhport = 0;

tusb_desc_device_t const data_desc_device =
{
    .bLength            = sizeof(tusb_desc_device_t),
    .bDescriptorType    = TUSB_DESC_DEVICE,
    .bcdUSB             = 0x0200,

    // Use Interface Association Descriptor (IAD) for CDC
    // As required by USB Specs IAD's subclass must be common class (2) and protocol must be IAD (1)
    .bDeviceClass       = TUSB_CLASS_MISC,
    .bDeviceSubClass    = MISC_SUBCLASS_COMMON,
    .bDeviceProtocol    = MISC_PROTOCOL_IAD,

    .bMaxPacketSize0    = CFG_TUD_ENDPOINT0_SIZE,

    .idVendor           = 0xCafe,
    .idProduct          = 0xCafe,
    .bcdDevice          = 0x0100,

    .iManufacturer      = 0x01,
    .iProduct           = 0x02,
    .iSerialNumber      = 0x03,

    .bNumConfigurations = 0x01
};

uint8_t const data_desc_configuration[] =
{
  // Interface count, string index, total length, attribute, power in mA
  TUD_CONFIG_DESCRIPTOR(0, 0, TUD_CONFIG_DESC_LEN, TUSB_DESC_CONFIG_ATT_REMOTE_WAKEUP, 100),
};

tusb_control_request_t const req_get_desc_device =
{
  .bmRequestType = 0x80,
  .bRequest = TUSB_REQ_GET_DESCRIPTOR,
  .wValue = (TUSB_DESC_DEVICE << 8),
  .wIndex = 0x0000,
  .wLength = 64
};

tusb_control_request_t const req_get_desc_configuration =
{
  .bmRequestType = 0x80,
  .bRequest = TUSB_REQ_GET_DESCRIPTOR,
  .wValue = (TUSB_DESC_CONFIGURATION << 8),
  .wIndex = 0x0000,
  .wLength = 256
};

uint8_t const* desc_device;
uint8_t const* desc_configuration;

//--------------------------------------------------------------------+
//
//--------------------------------------------------------------------+
uint8_t const * tud_descriptor_device_cb(void)
{
  return desc_device;
}

uint8_t const * tud_descriptor_configuration_cb(uint8_t index)
{
  return desc_configuration;
}

uint16_t const* tud_descriptor_string_cb(uint8_t index)
{
  return NULL;
}

void setUp(void)
{
  dcd_int_disable_Ignore();
  dcd_int_enable_Ignore();

  if ( !tusb_inited() )
  {
    mscd_init_Expect();
    dcd_init_Expect(rhport);
    tusb_init();
  }
}

void tearDown(void)
{
}

//--------------------------------------------------------------------+
// Get Descriptor
//--------------------------------------------------------------------+

//------------- Device -------------//
void test_usbd_get_device_descriptor(void)
{
  desc_device = (uint8_t const *) &data_desc_device;
  dcd_event_setup_received(rhport, (uint8_t*) &req_get_desc_device, false);

  // data
  dcd_edpt_xfer_ExpectWithArrayAndReturn(rhport, 0x80, (uint8_t*)&data_desc_device, sizeof(tusb_desc_device_t), sizeof(tusb_desc_device_t), true);
  dcd_event_xfer_complete(rhport, EDPT_CTRL_IN, sizeof(tusb_desc_device_t), 0, false);

  // status
  dcd_edpt_xfer_ExpectAndReturn(rhport, EDPT_CTRL_OUT, NULL, 0, true);

  tud_task();
}

void test_usbd_get_device_descriptor_null(void)
{
  desc_device = NULL;

  dcd_event_setup_received(rhport, (uint8_t*) &req_get_desc_device, false);

  dcd_edpt_stall_Expect(rhport, EDPT_CTRL_OUT);
  dcd_edpt_stall_Expect(rhport, EDPT_CTRL_IN);

  tud_task();
}

//------------- Configuration -------------//

void test_usbd_get_configuration_descriptor(void)
{
  desc_configuration = data_desc_configuration;
  uint16_t total_len = ((tusb_desc_configuration_t const*) data_desc_configuration)->wTotalLength;

  dcd_event_setup_received(rhport, (uint8_t*) &req_get_desc_configuration, false);

  // data
  dcd_edpt_xfer_ExpectWithArrayAndReturn(rhport, 0x80, (uint8_t*) data_desc_configuration, total_len, total_len, true);
  dcd_event_xfer_complete(rhport, EDPT_CTRL_IN, total_len, 0, false);

  // status
  dcd_edpt_xfer_ExpectAndReturn(rhport, EDPT_CTRL_OUT, NULL, 0, true);

  tud_task();
}

void test_usbd_get_configuration_descriptor_null(void)
{
  desc_configuration = NULL;
  dcd_event_setup_received(rhport, (uint8_t*) &req_get_desc_configuration, false);

  dcd_edpt_stall_Expect(rhport, EDPT_CTRL_OUT);
  dcd_edpt_stall_Expect(rhport, EDPT_CTRL_IN);

  tud_task();
}

//--------------------------------------------------------------------+
// Control ZLP
//--------------------------------------------------------------------+

void test_usbd_control_in_zlp(void)
{
  // 128 byte total len, with EP0 size = 64, and request length = 256
  // ZLP must be return
  uint8_t zlp_desc_configuration[CFG_TUD_ENDOINT0_SIZE*2] =
  {
    // Interface count, string index, total length, attribute, power in mA
    TUD_CONFIG_DESCRIPTOR(0, 0, CFG_TUD_ENDOINT0_SIZE*2, TUSB_DESC_CONFIG_ATT_REMOTE_WAKEUP, 100),
  };

  desc_configuration = zlp_desc_configuration;

  // request, then 1st, 2nd xact + ZLP + status
  dcd_event_setup_received(rhport, (uint8_t*) &req_get_desc_configuration, false);

  // 1st transaction
  dcd_edpt_xfer_ExpectWithArrayAndReturn(rhport, EDPT_CTRL_IN,
                                         zlp_desc_configuration, CFG_TUD_ENDOINT0_SIZE, CFG_TUD_ENDOINT0_SIZE, true);
  dcd_event_xfer_complete(rhport, EDPT_CTRL_IN, CFG_TUD_ENDOINT0_SIZE, 0, false);

  // 2nd transaction
  dcd_edpt_xfer_ExpectWithArrayAndReturn(rhport, EDPT_CTRL_IN,
                                         zlp_desc_configuration + CFG_TUD_ENDOINT0_SIZE, CFG_TUD_ENDOINT0_SIZE, CFG_TUD_ENDOINT0_SIZE, true);
  dcd_event_xfer_complete(rhport, EDPT_CTRL_IN, CFG_TUD_ENDOINT0_SIZE, 0, false);

  // Expect Zero length Packet
  dcd_edpt_xfer_ExpectAndReturn(rhport, EDPT_CTRL_IN, NULL, 0, true);
  dcd_event_xfer_complete(rhport, EDPT_CTRL_IN, 0, 0, false);

  // Status
  dcd_edpt_xfer_ExpectAndReturn(rhport, EDPT_CTRL_OUT, NULL, 0, true);
  dcd_event_xfer_complete(rhport, EDPT_CTRL_OUT, 0, 0, false);

  tud_task();
}<|MERGE_RESOLUTION|>--- conflicted
+++ resolved
@@ -1,11 +1,7 @@
 /* 
  * The MIT License (MIT)
  *
-<<<<<<< HEAD
- * Copyright (c) 2019, hathach (tinyusb.org)
-=======
  * Copyright (c) 2019, Ha Thach (tinyusb.org)
->>>>>>> 64b05a1d
  *
  * Permission is hereby granted, free of charge, to any person obtaining a copy
  * of this software and associated documentation files (the "Software"), to deal
@@ -24,10 +20,7 @@
  * LIABILITY, WHETHER IN AN ACTION OF CONTRACT, TORT OR OTHERWISE, ARISING FROM,
  * OUT OF OR IN CONNECTION WITH THE SOFTWARE OR THE USE OR OTHER DEALINGS IN
  * THE SOFTWARE.
- *
- * This file is part of the TinyUSB stack.
  */
-
 
 #include "unity.h"
 
